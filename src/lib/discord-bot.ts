import { 
  Client, 
  GatewayIntentBits, 
  SlashCommandBuilder, 
  ChatInputCommandInteraction,
  Message,
  EmbedBuilder,
  Partials
} from 'discord.js';
import { createClient } from '@supabase/supabase-js';
<<<<<<< HEAD
import { GoogleGenerativeAI, Content, FunctionDeclaration, GenerativeModel, SchemaType } from '@google/generative-ai';
import { DISCORD_BOT_PROMPTS } from '../prompts/discord-bot-prompts';
=======
import { GoogleGenerativeAI, Content, FunctionDeclaration} from '@google/generative-ai';
>>>>>>> 5dac3084

// Types
export interface BotConfig {
  token: string;
  supabaseUrl: string;
  supabaseKey: string;
  geminiApiKey: string;
}

interface EventData {
  id: string;
  name: string;
  attendees: AttendeeData[];
  taggingMode: 'individual' | 'everyone';
  guildId: string;
  channelId?: string;
  postEventChannelId?: string;
  status: 'active' | 'ended' | 'archived';
}

interface AttendeeData {
  name: string;
  email: string;
  discordHandle: string;
  discordId?: string;
  ticketType: string;
  rsvpStatus: string;
}

interface MessageAnalysis {
  intent: 'greeting' | 'question' | 'event_management' | 'server_management' | 'general' | 'spam';
  confidence: number;
  shouldRespond: boolean;
  topic: string;
  sentiment: 'positive' | 'neutral' | 'negative';
  requiredAction?: string;
  parameters?: any;
}

interface AIResponse {
  text: string;
  shouldTag: boolean;
  suggestedTags: string[];
  engagementLevel: 'high' | 'medium' | 'low' | 'spam';
  functionCalls?: Array<{ name: string; args: any }>;
}

interface ConversationHistory {
  role: 'user' | 'model';
  parts: Array<{ text?: string; functionCall?: any; functionResponse?: any }>;
}

export class EventBuddyBot {
  private client: Client;
  private supabase: ReturnType<typeof createClient>;
  private gemini: GoogleGenerativeAI;
  private isReady = false;
  private serverUrl: string;
  private conversationMemory: Map<string, ConversationHistory[]> = new Map();
  private guildOwners: Map<string, string> = new Map(); // guildId -> ownerId

  // Helper method to check if user is server owner
  private isServerOwner(userId: string, guildId: string | null): boolean {
    if (!guildId) return false;
    return this.guildOwners.get(guildId) === userId;
  }

  // Function declarations for Gemini
  private functionDeclarations: FunctionDeclaration[] = [
    //i dont think the slash commands are using these?
    {
      name: 'create_event',
      description: 'Create a new event with specified details',
      parameters: {
        type: SchemaType.OBJECT,
        properties: {
          eventName: { type: SchemaType.STRING, description: 'Name of the event' },
          eventDate: { type: SchemaType.STRING, description: 'Event date (YYYY-MM-DD)' },
          eventTime: { type: SchemaType.STRING, description: 'Event time (HH:MM)' },
          description: { type: SchemaType.STRING, description: 'Event description' }
        },
        required: ['eventName', 'eventDate', 'eventTime', 'description']
      }
    },
    {
      name: 'update_event',
      description: 'Update an existing event with new information',
      parameters: {
        type: SchemaType.OBJECT,
        properties: {
          eventId: { type: SchemaType.STRING, description: 'ID of the event to update' },
          eventName: { type: SchemaType.STRING, description: 'New name of the event' },
          eventDate: { type: SchemaType.STRING, description: 'New event date (YYYY-MM-DD)' },
          eventTime: { type: SchemaType.STRING, description: 'New event time (HH:MM)' },
          eventTheme: { type: SchemaType.STRING, description: 'New event theme' },
          others: { type: SchemaType.STRING, description: 'Additional information to append to event' }
        },
        required: ['eventId']
      }
    },
    {
      name: 'get_event',
      description: 'Get details of a specific event',
      parameters: {
        type: SchemaType.OBJECT,
        properties: {
          eventId: { type: SchemaType.STRING, description: 'ID of the event to retrieve' }
        },
        required: ['eventId']
      }
    },
    {
      name: 'delete_event',
      description: 'Delete an event permanently',
      parameters: {
        type: SchemaType.OBJECT,
        properties: {
          eventId: { type: SchemaType.STRING, description: 'ID of the event to delete' }
        },
        required: ['eventId']
      }
    },
    {
      name: 'end_event',
      description: 'End an active event',
      parameters: {
        type: SchemaType.OBJECT,
        properties: {
          eventId: { type: SchemaType.STRING, description: 'ID of the event to end' }
        },
        required: []
      }
    },
    {
      name: 'create_channel',
      description: 'Create a new channel for an event',
      parameters: {
        type: SchemaType.OBJECT,
        properties: {
          channelName: { type: SchemaType.STRING, description: 'Name of the channel' },
          channelType: { 
            type: SchemaType.STRING, 
            enum: ['text', 'voice'], 
            description: 'Type of channel',
            format: 'enum'
          },
          eventId: { type: SchemaType.STRING, description: 'Associated event ID' },
          isPrivate: { type: SchemaType.BOOLEAN, description: 'Whether channel is private' }
        },
        required: ['channelName']
      }
    },
    {
      name: 'archive_channel',
      description: 'Archive a channel by adding archived prefix',
      parameters: {
        type: SchemaType.OBJECT,
        properties: {
          channelId: { type: SchemaType.STRING, description: 'ID of the channel to archive' },
          reason: { type: SchemaType.STRING, description: 'Reason for archiving' }
        },
        required: ['channelId']
      }
    },
    {
      name: 'delete_channel',
      description: 'Delete a channel after confirmation',
      parameters: {
        type: SchemaType.OBJECT,
        properties: {
          channelId: { type: SchemaType.STRING, description: 'ID of the channel to delete' },
          reason: { type: SchemaType.STRING, description: 'Reason for deletion' }
        },
        required: ['channelId']
      }
    },
    {
      name: 'rename_channel',
      description: 'Rename a channel',
      parameters: {
        type: SchemaType.OBJECT,
        properties: {
          channelId: { type: SchemaType.STRING, description: 'ID of the channel to rename' },
          newName: { type: SchemaType.STRING, description: 'New name for the channel' },
          reason: { type: SchemaType.STRING, description: 'Reason for renaming' }
        },
        required: ['channelId', 'newName']
      }
    },
    {
      name: 'get_event_analytics',
      description: 'Get analytics for events',
      parameters: {
        type: SchemaType.OBJECT,
        properties: {
          eventId: { type: SchemaType.STRING, description: 'Specific event ID (optional)' }
        },
        required: []
      }
    },
    {
      name: 'get_active_events',
      description: 'Get active events for the current user automatically',
      parameters: {
        type: SchemaType.OBJECT,
        properties: {
          userId: { type: SchemaType.STRING, description: 'Discord user ID' }
        },
        required: []
      }
    },
    {
      name: 'create_text_channel',
      description: 'Create a new text channel for the user',
      parameters: {
        type: SchemaType.OBJECT,
        properties: {
          channelName: { type: SchemaType.STRING, description: 'Name of the text channel to create' },
          purpose: { type: SchemaType.STRING, description: 'Purpose/description of the channel' }
        },
        required: ['channelName']
      }
    }
  ];

  constructor(config: BotConfig) {
    // Determine server URL based on environment
    this.serverUrl = process.env.NODE_ENV === 'production' 
      ? 'https://your-render-url.onrender.com' // Replace with your actual Render URL
      : 'http://localhost:8080'; // Frontend runs on 8080

    console.log(`🌐 Server URL set to: ${this.serverUrl}`);

    // Initialize Discord client with necessary intents
    this.client = new Client({
      intents: [
        GatewayIntentBits.Guilds,
        GatewayIntentBits.GuildMessages,
        GatewayIntentBits.DirectMessages,
        GatewayIntentBits.MessageContent,
        GatewayIntentBits.GuildMembers
      ],
      // Required to receive DM messages
      partials: [Partials.Channel, Partials.Message, Partials.User]
    });

    // Initialize Supabase client
    this.supabase = createClient(config.supabaseUrl, config.supabaseKey);

    // Initialize Gemini AI
    this.gemini = new GoogleGenerativeAI(config.geminiApiKey);

    this.setupEventHandlers();
    this.setupCommands();
  }

  private setupEventHandlers() {
    this.client.once('ready', () => {
      console.log(`✅ EventBuddy is online as ${this.client.user?.tag}!`);
      console.log(`🌐 Connected to ${this.client.guilds.cache.size} servers`);
      
      // Store guild owners
      this.client.guilds.cache.forEach(guild => {
        this.guildOwners.set(guild.id, guild.ownerId);
        console.log(`👑 Stored owner ${guild.ownerId} for guild ${guild.name}`);
      });
      
      this.isReady = true;
    });

    // Handle guild join to store owner
    this.client.on('guildCreate', (guild) => {
      this.guildOwners.set(guild.id, guild.ownerId);
      console.log(`👑 Bot joined guild ${guild.name}, owner: ${guild.ownerId}`);
    });

    this.client.on('interactionCreate', async (interaction) => {
      try {
        if (interaction.isChatInputCommand()) {
          console.log(`🎯 Slash command received: ${interaction.commandName}`);
          await this.handleSlashCommand(interaction);
        } else if (interaction.isButton()) {
          console.log(`🔘 Button interaction: ${interaction.customId}`);
          await this.handleButtonInteraction(interaction);
        }
      } catch (error) {
        console.error('❌ Error handling interaction:', error);
        
        // Only try to reply if it's a repliable interaction and hasn't been replied to
        if (interaction.isRepliable() && !interaction.replied && !interaction.deferred) {
          try {
            await interaction.reply({ content: '❌ An error occurred while processing your request.', ephemeral: true });
          } catch (replyError) {
            console.error('❌ Failed to send error reply:', replyError);
          }
        }
      }
    });

    this.client.on('messageCreate', async (message) => {
      if (message.author.bot) return;
      
      console.log(`💬 Message received: "${message.content}" from ${message.author.username}`);
      await this.handleNaturalLanguageMessage(message);
    });

    this.client.on('error', (error) => {
      console.error('❌ Discord client error:', error);
    });
  }

  private async setupCommands() {
    const commands = [
      new SlashCommandBuilder()
        .setName('import_event')
        .setDescription('Import event data from CSV (Admin only)')
        .addStringOption(option =>
          option.setName('event_name')
            .setDescription('Name of the event')
            .setRequired(true)
        )
        .addAttachmentOption(option =>
          option.setName('csv_file')
            .setDescription('CSV file with attendee data')
            .setRequired(true)
        ),

      new SlashCommandBuilder()
        .setName('end_event')
        .setDescription('End current event and create post-event channel (Admin only)'),

      new SlashCommandBuilder()
        .setName('analytics')
        .setDescription('Get event analytics (Admin only)')
        .addStringOption(option =>
          option.setName('event_name')
            .setDescription('Specific event to analyze (optional)')
            .setRequired(false)
        ),

      new SlashCommandBuilder()
        .setName('help')
        .setDescription('Show available commands and usage'),

      new SlashCommandBuilder()
        .setName('input')
        .setDescription('Send a message to the AI for processing')
        .addStringOption(option =>
          option.setName('message')
            .setDescription('Your message for the AI')
            .setRequired(true)
        ),

      new SlashCommandBuilder()
        .setName('create_event')
        .setDescription('Create a new event')
        .addStringOption(option =>
          option.setName('name')
            .setDescription('Event name')
            .setRequired(true)
        )
        .addStringOption(option =>
          option.setName('date')
            .setDescription('Event date (YYYY-MM-DD)')
            .setRequired(true)
        )
        .addStringOption(option =>
          option.setName('time')
            .setDescription('Event time (HH:MM)')
            .setRequired(true)
        )
    ];

    // TODO - REFACTOR THIS REGISTER ALL GUILDS BEFORE PUSHING TO PROD
    this.client.once('ready', async () => {
      try {
        const payload = commands.map(c => c.toJSON ? c.toJSON() : c);
        const devGuildId = process.env.DEV_GUILD_ID;
        if (devGuildId) {
          const guild = await this.client.guilds.fetch(devGuildId);
          await guild.commands.set(payload);
          console.log(`✅ Registered commands to development guild ${guild.name}`);
        } else {
          await this.client.application?.commands.set(payload);
        }
      } catch (err) {
        console.error('Error registering commands', err);
      }
    });

  }

  private async handleSlashCommand(interaction: ChatInputCommandInteraction) {
    const { commandName } = interaction;

    try {
      // Check if user is server owner (except for help command)
      if (commandName !== 'help' && !this.isServerOwner(interaction.user.id, interaction.guildId)) {
        await interaction.reply({ 
          content: DISCORD_BOT_PROMPTS.PERMISSION_DENIED, 
          ephemeral: true 
        });
        return;
      }

      // Always acknowledge the interaction first
      if (!interaction.deferred && !interaction.replied) {
        await interaction.deferReply({ ephemeral: commandName !== 'help' });
      }

      switch (commandName) {
        case 'import_event':
          await this.handleImportEvent(interaction);
          break;
        case 'end_event':
          await this.handleEndEvent(interaction);
          break;
        case 'analytics':
          await this.handleAnalytics(interaction);
          break;
        case 'help':
          await this.handleHelp(interaction);
          break;
        case 'input':
          await this.handleInputCommand(interaction);
          break;
        case 'create_event':
          await this.handleCreateEvent(interaction);
          break;
        default:
          await this.editOrReply(interaction, '❌ Unknown command!');
      }
    } catch (error) {
      console.error(`❌ Error handling command ${commandName}:`, error);
      await this.editOrReply(interaction, '❌ An error occurred while processing your command.');
    }
  }

  private async handleNaturalLanguageMessage(message: Message) {
    try {
      // Skip if message is too short or empty
      if (!message.content || message.content.length < 2) return;

      console.log(`💬 Processing message: "${message.content}" from ${message.author.username} in ${message.guild?.name || 'DM'}`);

      // Simple pattern detection for channel creation
      const channelCreatePattern = /create\s+(?:a\s+)?(?:channel|text\s+channel|voice\s+channel)\s+(?:and\s+call\s+it\s+)?#?([a-zA-Z0-9-_]+)/i;
      const match = message.content.match(channelCreatePattern);
      
      if (match) {
        const channelName = match[1];
        console.log(`🎯 Detected channel creation request for: ${channelName}`);
        
        try {
          // Check bot permissions first
          if (!message.guild?.members.me?.permissions.has(PermissionFlagsBits.ManageChannels)) {
            await message.reply('❌ I don\'t have permission to create channels! I need the "Manage Channels" permission.');
            return;
          }
          
          // Create the channel
          const result = await this.createEventChannel(message, { 
            channelName, 
            channelType: 'text',
            eventId: 'general'
          });
          
          await message.reply(result);
          return;
        } catch (error) {
          console.error('❌ Error creating channel from pattern detection:', error);
          await message.reply(`❌ Failed to create channel: ${error.message}`);
          return;
        }
      }

      // Get conversation history for context
      const conversationKey = `${message.channelId}_${message.author.id}`;
      let history = this.conversationMemory.get(conversationKey) || [];

      // Analyze the message with AI using function calling
      const model = this.gemini.getGenerativeModel({ 
        model: 'gemini-2.5-flash',
        tools: [{ functionDeclarations: this.functionDeclarations }]
      });

      // Build conversation context with user context
      const isOwner = this.isServerOwner(message.author.id, message.guildId);
      const systemPrompt = `${DISCORD_BOT_PROMPTS.SYSTEM_PROMPT}

Current user: @${message.author.username} ${isOwner ? '(Server Owner)' : '(Regular User)'}
Channel: ${message.channelId}
Guild: ${message.guildId}
User ID: ${message.author.id}

Available functions: get_active_events, create_text_channel, create_event, end_event, get_event_analytics, and channel management.
When users ask about active events, use get_active_events function automatically.
When users want to create channels, use create_text_channel function directly.`;

      // Add user message to history
      history.push({
        role: 'user',
        parts: [{ text: message.content }]
      });

      // Keep only last 10 exchanges to manage token limits
      if (history.length > 20) {
        history = history.slice(-20);
      }

      const contents: Content[] = [
        { role: 'user', parts: [{ text: systemPrompt }] },
        ...history.map(h => ({
          role: h.role,
          parts: h.parts.filter(p => p.text || p.functionCall || p.functionResponse).map(p => ({
            text: p.text,
            functionCall: p.functionCall,
            functionResponse: p.functionResponse
          }))
        })) as Content[]
      ];

      console.log(`🧠 Generating AI response with ${this.functionDeclarations.length} available functions`);

      // Generate response with function calling
      let result = await model.generateContent({ contents });
      let response = result.response;

      // Handle function calls if present
      if (response.functionCalls && response.functionCalls.length > 0) {
        console.log(`🔧 Executing ${response.functionCalls.length} function calls`);
        
        // Add model response to history
        history.push({
          role: 'model',
          parts: [{ functionCall: response.functionCalls[0] }]
        });

        // Execute each function call  
        for (const functionCall of (Array.isArray(response.functionCalls) ? response.functionCalls : [])) {
          console.log(`🔧 Calling function: ${functionCall.name}`, functionCall.args);
          
          try {
            const functionResult = await this.executeFunctionCall(functionCall.name, functionCall.args, message);
            
            // Add function response to history
            history.push({
              role: 'user',
              parts: [{
                functionResponse: {
                  name: functionCall.name,
                  response: { result: functionResult }
                }
              }]
            });
          } catch (error) {
            console.error(`❌ Error executing function ${functionCall.name}:`, error);
            
            // Add error response to history
            history.push({
              role: 'user',
              parts: [{
                functionResponse: {
                  name: functionCall.name,
                  response: { error: error.message }
                }
              }]
            });
          }
        }

        // Generate final response incorporating function results
        const finalContents: Content[] = [
          { role: 'user', parts: [{ text: systemPrompt }] },
          ...history.map(h => ({
            role: h.role,
            parts: h.parts.filter(p => p.text || p.functionCall || p.functionResponse).map(p => ({
              text: p.text,
              functionCall: p.functionCall,
              functionResponse: p.functionResponse
            }))
          })) as Content[]
        ];

        result = await model.generateContent({ contents: finalContents });
        response = result.response;
      }

      // Send the text response
      const responseText = response.text();
      if (responseText && responseText.trim()) {
        console.log(`📤 Sending response: "${responseText.substring(0, 100)}..."`);
        
        // Add AI response to history
        history.push({
          role: 'model',
          parts: [{ text: responseText }]
        });

        // Update conversation memory
        this.conversationMemory.set(conversationKey, history);

        await message.reply(responseText);
      }

      // Store conversation for analytics
      await this.storeConversation(message, { 
        intent: 'general', 
        confidence: 0.9, 
        shouldRespond: true, 
        topic: 'ai_conversation',
        sentiment: 'neutral'
      });

    } catch (error) {
      console.error('❌ Error handling natural language message:', error);
      // Send a friendly error message to the user
      try {
        await message.reply('❌ Sorry, I encountered an error while processing your message. Please try again!');
      } catch (replyError) {
        console.error('❌ Failed to send error message:', replyError);
      }
    }
  }

  private async executeFunctionCall(functionName: string, args: any, message: Message): Promise<any> {
    switch (functionName) {
      case 'create_event':
        return await this.createEvent(message, args);
      case 'end_event':
        return await this.endEvent(message, args);
      case 'create_channel':
        return await this.createEventChannel(message, args);
      case 'archive_channel':
        return await this.archiveChannel(message, args);
      case 'delete_channel':
        return await this.deleteChannel(message, args);
      case 'rename_channel':
        return await this.renameChannel(message, args);
      case 'get_event_analytics':
        return await this.getEventAnalytics(message, args);
      case 'get_active_events':
        return await this.getActiveEvents(message, args);
      case 'create_text_channel':
        return await this.createTextChannel(message, args);
      default:
        throw new Error(`Unknown function: ${functionName}`);
    }
  }

  private async handleButtonInteraction(interaction: any) {
    const [action, functionName, messageId] = interaction.customId.split('_');
    
    if (action === 'confirm') {
      // Check if user has admin permissions
      const hasPermission = await this.checkAdminPermission(interaction.user.id, interaction.guildId);
      
      if (!hasPermission) {
        await interaction.reply({ 
          content: '❌ You need admin permissions to perform this action.', 
          ephemeral: true 
        });
        return;
      }

      // Execute the function
      await interaction.reply({ 
        content: `⚡ Executing ${functionName}...`, 
        ephemeral: true 
      });
      
      // TODO: Implement actual function execution
      await this.executeFunctionCallFromInteraction(functionName, {}, interaction);
      
    } else if (action === 'cancel') {
      await interaction.reply({ 
        content: '❌ Action cancelled.', 
        ephemeral: true 
      });
    }

    // Remove the buttons
    await interaction.message.edit({ components: [] });
  }

  private async executeFunctionCallFromInteraction(functionName: string, parameters: any, interaction: any) {
    try {
      switch (functionName) {
        case 'create_event':
          await this.handleCreateEvent(interaction);
          break;
        case 'end_event':
          await this.handleEndEvent(interaction);
          break;
        default:
          await interaction.followUp({ 
            content: `❌ Unknown function: ${functionName}`, 
            ephemeral: true 
          });
      }
    } catch (error) {
      console.error(`❌ Error executing function ${functionName}:`, error);
      await interaction.followUp({ 
        content: `❌ Error executing ${functionName}`, 
        ephemeral: true 
      });
    }
  }

  private async checkBotPermissions(message: Message, requiredPermissions: bigint[]): Promise<boolean> {
    if (!message.guild) {
      return false;
    }

    const botMember = message.guild.members.me;
    if (!botMember) {
      return false;
    }

    // Check if bot has all required permissions
    for (const permission of requiredPermissions) {
      if (!botMember.permissions.has(permission)) {
        return false;
      }
    }

    return true;
  }

  private async checkAdminPermission(userId: string, guildId: string): Promise<boolean> {
    try {
      // Check if user is event host or has admin role
      const { data: eventHost } = await this.supabase
        .from('events')
        .select('host_discord_id')
        .eq('guild_id', guildId)
        .eq('host_discord_id', userId)
        .eq('status', 'active')
        .single();

      return !!eventHost;
    } catch (error) {
      console.error('❌ Error checking admin permission:', error);
      return false;
    }
  }

  private async editOrReply(interaction: ChatInputCommandInteraction, content: string) {
    try {
      if (interaction.deferred) {
        await interaction.editReply(content);
      } else if (!interaction.replied) {
        await interaction.reply({ content, ephemeral: true });
      }
    } catch (error) {
      console.error('❌ Error sending interaction response:', error);
    }
  }

  private async handleImportEvent(interaction: ChatInputCommandInteraction) {
    const eventName = interaction.options.getString('event_name')!;
    const csvFile = interaction.options.getAttachment('csv_file')!;

    if (!csvFile.url.endsWith('.csv')) {
      return this.editOrReply(interaction, '❌ Please upload a valid CSV file!');
    }

    try {
      // Store basic event info
      const { data: eventData, error } = await this.supabase
        .from('events')
        .insert({
          event_name: eventName,
          host_discord_id: interaction.user.id,
          guild_id: interaction.guildId,
          status: 'active'
        })
        .select()
        .single();

      if (error) throw error;

      const successEmbed = new EmbedBuilder()
        .setTitle('✅ Event Created Successfully!')
        .addFields(
          { name: '📊 Event Name', value: eventName, inline: true },
          { name: '👑 Host', value: `<@${interaction.user.id}>`, inline: true },
          { name: '📅 Status', value: 'Active', inline: true }
        )
        .setColor(0x00ff00);

      await this.editOrReply(interaction, '');
      await interaction.followUp({ embeds: [successEmbed], ephemeral: true });

    } catch (error) {
      console.error('❌ Error importing event:', error);
      await this.editOrReply(interaction, '❌ Error creating event. Please try again.');
    }
  }

  private async handleCreateEvent(interaction: ChatInputCommandInteraction) {
    const name = interaction.options.getString('name')?.trim() ?? '';
    const dateStr = interaction.options.getString('date')?.trim() ?? '';
    const timeStr = interaction.options.getString('time')?.trim() ?? null; // optional

    // Basic presence checks
    if (!name) return this.editOrReply(interaction, '❌ `name` is required.');
    if (!dateStr) return this.editOrReply(interaction, '❌ `date` is required.');
    if (!interaction.guildId) return this.editOrReply(interaction, '❌ This command must be used in a server.');

    // Validate formats
    const dateRegex = /^\d{4}-\d{2}-\d{2}$/; // YYYY-MM-DD
    if (!dateRegex.test(dateStr)) return this.editOrReply(interaction, '❌ `date` must be in YYYY-MM-DD format.');

    if (timeStr) {
      const timeRegex = /^([01]\d|2[0-3]):[0-5]\d$/; // HH:mm 24-hour
      if (!timeRegex.test(timeStr)) return this.editOrReply(interaction, '❌ `time` must be in HH:mm (24-hour) format.');
    }

    // Build Date objects and validate future-ness
    const now = new Date();

    try {
      if (timeStr) {
        // Combine date + time -> local Date
        const eventDateTime = new Date(`${dateStr}T${timeStr}:00`);
        if (isNaN(eventDateTime.getTime())) return this.editOrReply(interaction, '❌ Invalid date/time combination.');

        if (eventDateTime.getTime() <= now.getTime()) {
          return this.editOrReply(interaction, '❌ Event datetime must be in the future.');
        }
      } else {
        // No time provided: require date > today (strictly after)
        const eventDateOnly = new Date(`${dateStr}T00:00:00`);
        if (isNaN(eventDateOnly.getTime())) return this.editOrReply(interaction, '❌ Invalid date.');

        const todayStart = new Date(now.getFullYear(), now.getMonth(), now.getDate()); // today 00:00 local
        if (eventDateOnly.getTime() <= todayStart.getTime()) {
          return this.editOrReply(interaction, '❌ Event date must be after today.');
        }
      }

      // Insert into DB
      const { data: eventData, error } = await this.supabase
        .from('events')
        .insert({
          event_name: name,
          event_date: dateStr,
          event_time: timeStr,
          host_discord_id: interaction.user.id,
          guild_id: interaction.guildId,
          status: 'active'
        })
        .select()
        .single();

      if (error) throw error;

      await this.editOrReply(interaction, `✅ Event "${name}" created successfully!`);
    } catch (err) {
      console.error('❌ Error creating event:', err);
      await this.editOrReply(interaction, '❌ Error creating event. Please try again.');
    }
  }

  

  private async handleEndEvent(interaction: ChatInputCommandInteraction) {
    try {
      const { data: activeEvent } = await this.supabase
        .from('events')
        .select('*')
        .eq('host_discord_id', interaction.user.id)
        .eq('guild_id', interaction.guildId)
        .eq('status', 'active')
        .single();

      if (!activeEvent) {
        return this.editOrReply(interaction, '❌ No active event found!');
      }

      await this.supabase
        .from('events')
        .update({ status: 'ended' })
        .eq('id', activeEvent.id);

      await this.editOrReply(interaction, `✅ Event "${activeEvent.event_name}" ended successfully!`);
    } catch (error) {
      console.error('❌ Error ending event:', error);
      await this.editOrReply(interaction, '❌ Error ending event. Please try again.');
    }
  }

  private async handleAnalytics(interaction: ChatInputCommandInteraction) {
    try {
      const { data: events } = await this.supabase
        .from('events')
        .select('*')
        .eq('host_discord_id', interaction.user.id)
        .eq('guild_id', interaction.guildId);

      const analyticsEmbed = new EmbedBuilder()
        .setTitle('📊 Event Analytics')
        .addFields(
          { name: '🎯 Total Events', value: (events?.length || 0).toString(), inline: true },
          { name: '⚡ Active Events', value: (events?.filter(e => e.status === 'active').length || 0).toString(), inline: true },
          { name: '✅ Completed Events', value: (events?.filter(e => e.status === 'ended').length || 0).toString(), inline: true }
        )
        .setColor(0x5865F2);

      await this.editOrReply(interaction, '');
      await interaction.followUp({ embeds: [analyticsEmbed], ephemeral: true });
    } catch (error) {
      console.error('❌ Error generating analytics:', error);
      await this.editOrReply(interaction, '❌ Error generating analytics.');
    }
  }

  private async handleHelp(interaction: ChatInputCommandInteraction) {
    const isOwner = this.isServerOwner(interaction.user.id, interaction.guildId);
    const helpContent = isOwner ? DISCORD_BOT_PROMPTS.OWNER_HELP : DISCORD_BOT_PROMPTS.USER_HELP;
    
    await this.editOrReply(interaction, helpContent);
  }

  private async handleInputCommand(interaction: ChatInputCommandInteraction) {
    const userMessage = interaction.options.getString('message')!;
    
    try {
      const response = await this.generateAIResponse(userMessage, {
        author: interaction.user,
        channelId: interaction.channelId,
        isSlashCommand: true
      });

      await this.editOrReply(interaction, response.text || 'I understand, but I\'m not sure how to respond to that.');

    } catch (error) {
      console.error('❌ Error generating AI response:', error);
      await this.editOrReply(interaction, '❌ Sorry, I encountered an error processing your message.');
    }
  }

  private async generateAIResponse(message: string, context: any): Promise<AIResponse> {
    const model = this.gemini.getGenerativeModel({ model: 'gemini-2.5-flash' });
    
    const result = await model.generateContent(`You are EventBuddy, respond helpfully to: "${message}"`);
    const response = await result.response;
    
    return {
      text: response.text(),
      shouldTag: false,
      suggestedTags: [],
      engagementLevel: 'medium'
    };
  }

  // Channel management functions
  private async createEvent(message: Message, args: any) {
    const { eventName, eventDate, eventTime, description } = args;
    
    try {
      const { data: eventData, error } = await this.supabase
        .from('events')
        .insert({
          event_name: eventName,
          event_date: eventDate,
          event_time: eventTime,
          description: description,
          host_discord_id: message.author.id,
          guild_id: message.guildId,
          status: 'active'
        })
        .select()
        .single();

      if (error) throw error;

      return `Event "${eventName}" created successfully! Event ID: ${eventData.id}`;
    } catch (error) {
      console.error('❌ Error creating event:', error);
      throw error;
    }
  }

  private async endEvent(message: Message, args: any) {
    try {
      const { data: activeEvent } = await this.supabase
        .from('events')
        .select('*')
        .eq('host_discord_id', message.author.id)
        .eq('guild_id', message.guildId)
        .eq('status', 'active')
        .single();

      if (!activeEvent) {
        throw new Error('No active event found');
      }

      await this.supabase
        .from('events')
        .update({ status: 'ended' })
        .eq('id', activeEvent.id);

      return `Event "${activeEvent.event_name}" ended successfully!`;
    } catch (error) {
      console.error('❌ Error ending event:', error);
      throw error;
    }
  }

  private async getEventAnalytics(message: Message, args: any) {
    try {
      const { data: events } = await this.supabase
        .from('events')
        .select('*')
        .eq('host_discord_id', message.author.id)
        .eq('guild_id', message.guildId);

      const analytics = {
        totalEvents: events?.length || 0,
        activeEvents: events?.filter(e => e.status === 'active').length || 0,
        completedEvents: events?.filter(e => e.status === 'ended').length || 0
      };

      return `Event Analytics: ${analytics.totalEvents} total events, ${analytics.activeEvents} active, ${analytics.completedEvents} completed.`;
    } catch (error) {
      console.error('❌ Error generating analytics:', error);
      throw error;
    }
  }

  private async createEventChannel(message: Message, args: any) {
    const { channelName, eventId, channelType = 'text', isPrivate = false } = args;
    
    if (!message.guild) {
      throw new Error('This command can only be used in a server!');
    }

    // Check if the bot has permission to create channels
    const botMember = message.guild.members.me;
    if (!botMember) {
      throw new Error('Bot member not found in guild!');
    }

    // Check bot permissions for creating channels
    if (!botMember.permissions.has(PermissionFlagsBits.ManageChannels)) {
      throw new Error('❌ I don\'t have permission to create channels! I need the "Manage Channels" permission.');
    }

    try {
      // Create the channel with proper type handling
      const channelOptions: any = {
        name: channelName,
        reason: `Event channel created for event ${eventId || 'general'}`
      };

      // Set channel type based on Discord.js v14 ChannelType enum
      if (channelType === 'voice') {
        channelOptions.type = ChannelType.GuildVoice;
      } else {
        channelOptions.type = ChannelType.GuildText;
      }

      // Add permission overwrites if it's a private channel
      if (isPrivate) {
        channelOptions.permissionOverwrites = [
          {
            id: message.guild.id, // @everyone role
            deny: [PermissionFlagsBits.ViewChannel]
          },
          {
            id: message.author.id, // Channel creator
            allow: [PermissionFlagsBits.ViewChannel, PermissionFlagsBits.SendMessages]
          }
        ];
      }

      const channel = await message.guild.channels.create(channelOptions);
      
      // Send welcome message to the new channel
      if (channel.type === ChannelType.GuildText) {
        const textChannel = channel as any;
        await textChannel.send(`🎉 Welcome to ${channelName}! This channel was created for event management. I'll be here to help with any questions!`);
        
        // Set up auto-engagement for this channel
        this.setupChannelEngagement(textChannel.id, eventId || 'general');
      }

      // Store channel info in database
      await this.storeEventChannel(eventId || 'general', channel.id, channelName, channelType);

      return `✅ Channel "#${channelName}" created successfully!`;
    } catch (error) {
      console.error('❌ Error creating channel:', error);
      
      // Provide more specific error messages
      if (error.message?.includes('Missing Permissions')) {
        throw new Error('❌ I don\'t have permission to create channels in this server. Please ask an administrator to give me the "Manage Channels" permission.');
      } else if (error.message?.includes('Maximum number of channels reached')) {
        throw new Error('❌ This server has reached the maximum number of channels allowed.');
      } else if (error.message?.includes('Invalid channel name')) {
        throw new Error('❌ Invalid channel name. Channel names must be 1-100 characters and cannot contain certain special characters.');
      }
      
      throw error;
    }
  }

  private async archiveChannel(message: Message, args: any) {
    const { channelId, reason = 'Channel archived' } = args;
    
    if (!message.guild) {
      throw new Error('This command can only be used in a server!');
    }

    try {
      const channel = message.guild.channels.cache.get(channelId) || message.channel;
      if (!channel) {
        throw new Error('Channel not found!');
      }

      // Move to archived category or add archived prefix
      const channelName = 'name' in channel ? channel.name : 'unknown-channel';
      await (channel as any).setName(`archived-${channelName}`, reason);
      return 'Channel archived successfully!';
    } catch (error) {
      console.error('❌ Error archiving channel:', error);
      throw error;
    }
  }

  private async deleteChannel(message: Message, args: any) {
    const { channelId, reason = 'Channel deleted' } = args;
    
    if (!message.guild) {
      throw new Error('This command can only be used in a server!');
    }

    try {
      const channel = message.guild.channels.cache.get(channelId) || message.channel;
      if (!channel) {
        throw new Error('Channel not found!');
      }

      // For safety, we'll just archive instead of delete for now
      const channelName = 'name' in channel ? channel.name : 'unknown-channel';
      await (channel as any).setName(`deleted-${channelName}`, reason);
      return 'Channel marked for deletion (archived for safety)!';
    } catch (error) {
      console.error('❌ Error deleting channel:', error);
      throw error;
    }
  }

  private async renameChannel(message: Message, args: any) {
    const { channelId, newName, reason = 'Channel renamed' } = args;
    
    if (!message.guild) {
      throw new Error('This command can only be used in a server!');
    }

    try {
      const channel = message.guild.channels.cache.get(channelId) || message.channel;
      if (!channel) {
        throw new Error('Channel not found!');
      }

      const oldName = 'name' in channel ? channel.name : 'unknown-channel';
      await (channel as any).setName(newName, reason);
      return `Channel renamed from "${oldName}" to "${newName}"!`;
    } catch (error) {
      console.error('❌ Error renaming channel:', error);
      throw error;
    }
  }

  private async checkEventHostPermission(userId: string, eventId?: string): Promise<boolean> {
    // If no eventId, check if user has admin permissions
    if (!eventId) {
      return true; // For now, allow all users
    }

    try {
      const { data: event } = await this.supabase
        .from('events')
        .select('host_discord_id')
        .eq('id', eventId)
        .single();

      return event?.host_discord_id === userId;
    } catch (error) {
      console.error('Error checking event host permission:', error);
      return false;
    }
  }

  private setupChannelEngagement(channelId: string, eventId: string) {
    // Set up periodic engagement messages for the channel
    const engagementInterval = setInterval(async () => {
      try {
        const channel = this.client.channels.cache.get(channelId) as any;
        if (!channel || channel.deleted) {
          clearInterval(engagementInterval);
          return;
        }

        // Send engagement message occasionally (every 30 minutes of no activity)
        const messages = await channel.messages.fetch({ limit: 1 });
        const lastMessage = messages.first();
        
        if (!lastMessage || (Date.now() - lastMessage.createdTimestamp) > 1800000) { // 30 minutes
          const engagementMessages = [
            "👋 How's everyone doing? Any questions about the event?",
            "💡 Feel free to share your thoughts or ask any questions!",
            "🎯 Don't forget to check out the event details!",
            "🤝 Great to see everyone engaged! Keep the conversation going!"
          ];
          
          const randomMessage = engagementMessages[Math.floor(Math.random() * engagementMessages.length)];
          await channel.send(randomMessage);
        }
      } catch (error) {
        console.error('Error in channel engagement:', error);
        clearInterval(engagementInterval);
      }
    }, 900000); // Check every 15 minutes
  }

  private async storeEventChannel(eventId: string, channelId: string, channelName: string, channelType: string) {
    try {
      // Store channel info in conversations table for analytics
      await this.supabase.from('conversations').insert({
        channel_id: channelId,
        event_id: eventId,
        discord_user_id: 'system',
        discord_message_id: 'channel_created',
        message_content: `Channel "${channelName}" created (type: ${channelType})`,
        ai_analysis: { action: 'channel_created', channel_type: channelType }
      });
    } catch (error) {
      console.error('Error storing event channel:', error);
    }
  }

  // New function implementations for AI
  private async getActiveEvents(message: Message, args: any) {
    try {
      const { data: events } = await this.supabase
        .from('events')
        .select('*')
        .eq('host_discord_id', message.author.id)
        .eq('guild_id', message.guildId)
        .eq('status', 'active');

      if (!events || events.length === 0) {
        return DISCORD_BOT_PROMPTS.NO_ACTIVE_EVENTS;
      }

      return DISCORD_BOT_PROMPTS.ACTIVE_EVENTS_FOUND(events);
    } catch (error) {
      console.error('❌ Error getting active events:', error);
      return DISCORD_BOT_PROMPTS.ERROR_DATABASE;
    }
  }

  private async createTextChannel(message: Message, args: any) {
    const { channelName, purpose } = args;
    
    if (!message.guild) {
      throw new Error('This command can only be used in a server!');
    }

    try {
      const channel = await message.guild.channels.create({
        name: channelName,
        type: 0, // Text channel
        reason: `Text channel created by ${message.author.username}${purpose ? ` for ${purpose}` : ''}`
      });
      
      // Send welcome message to the new channel
      const textChannel = channel as any;
      await textChannel.send(`🎉 Welcome to #${channelName}! This channel was created by <@${message.author.id}>${purpose ? ` for ${purpose}` : ''}. I'll be here to help with any questions!`);
      
      // Set up auto-engagement for this channel
      this.setupChannelEngagement(textChannel.id, purpose || 'general');

      // Store channel info in database
      await this.storeEventChannel(purpose || 'general', channel.id, channelName, 'text');

      return DISCORD_BOT_PROMPTS.CHANNEL_CREATED(channelName, purpose);
    } catch (error) {
      console.error('❌ Error creating text channel:', error);
      return DISCORD_BOT_PROMPTS.ERROR_CHANNEL_CREATE;
    }
  }

  private async storeConversation(message: Message, analysis?: MessageAnalysis): Promise<void> {
    try {
      await this.supabase.from('conversations').insert({
        channel_id: message.channelId,
        discord_message_id: message.id,
        discord_user_id: message.author.id,
        message_content: message.content,
        engagement_level: analysis?.intent || 'general',
        sentiment_score: analysis?.confidence || 0.5,
        ai_analysis: analysis || {}
      });
    } catch (error) {
      console.error('❌ Error storing conversation:', error);
    }
  }

  public async start(token: string): Promise<void> {
    console.log('🚀 Starting EventBuddy bot...');
    
    // Add better error handling for login
    try {
      await this.client.login(token);
      console.log('✅ Bot login successful');
    } catch (error) {
      console.error('❌ Bot login failed:', error);
      
      if (error.message?.includes('disallowed intents')) {
        console.error(`
🔧 FIX REQUIRED: Enable the following intents in Discord Developer Portal:
1. Go to https://discord.com/developers/applications
2. Select your bot application
3. Go to "Bot" section
4. Enable these Privileged Gateway Intents:
   ✅ MESSAGE CONTENT INTENT (Critical!)
   ✅ SERVER MEMBERS INTENT
   ✅ PRESENCE INTENT (Optional)
5. Save changes and restart bot

Current issue: Your bot doesn't have permission to read message content.
        `);
      }
      
      throw error;
    }
  }

  public async stop(): Promise<void> {
    this.client.destroy();
    console.log('🛑 EventBuddy bot stopped.');
  }
}<|MERGE_RESOLUTION|>--- conflicted
+++ resolved
@@ -8,12 +8,7 @@
   Partials
 } from 'discord.js';
 import { createClient } from '@supabase/supabase-js';
-<<<<<<< HEAD
-import { GoogleGenerativeAI, Content, FunctionDeclaration, GenerativeModel, SchemaType } from '@google/generative-ai';
-import { DISCORD_BOT_PROMPTS } from '../prompts/discord-bot-prompts';
-=======
 import { GoogleGenerativeAI, Content, FunctionDeclaration} from '@google/generative-ai';
->>>>>>> 5dac3084
 
 // Types
 export interface BotConfig {
